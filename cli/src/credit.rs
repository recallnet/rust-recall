// Copyright 2024 Hoku Contributors
// SPDX-License-Identifier: Apache-2.0, MIT

use std::collections::HashSet;

use clap::{Args, Subcommand};
use fendermint_crypto::SecretKey;
use fvm_shared::address::Address;
use fvm_shared::bigint::BigUint;
use fvm_shared::clock::ChainEpoch;
use fvm_shared::econ::TokenAmount;
use serde_json::json;

use hoku_provider::{
    json_rpc::JsonRpcProvider,
    util::{parse_address, parse_credit_amount, parse_token_amount},
};
<<<<<<< HEAD
use hoku_sdk::credits::{ApproveOptions, BuyOptions, Credits, RevokeOptions, SetSponsorOptions};
=======
>>>>>>> f4fe9e1f
use hoku_sdk::TxParams;
use hoku_sdk::{
    credits::{ApproveOptions, BuyOptions, Credits, RevokeOptions},
    network::NetworkConfig,
};
use hoku_signer::{key::parse_secret_key, AccountKind, Signer, Wallet};

use crate::{get_address, print_json, AddressArgs, BroadcastMode, TxArgs};

#[derive(Clone, Debug, Args)]
pub struct CreditArgs {
    #[command(subcommand)]
    command: CreditCommands,
}

#[derive(Clone, Debug, Subcommand)]
enum CreditCommands {
    /// Get subnet-wide credit usage statistics.
    Stats(StatsArgs),
    /// Get credit balance for an account.
    Balance(BalanceArgs),
    /// Buy credits for an account.
    /// Use the `stats` command to see the subnet byte-blocks per atto token rate.
    Buy(BuyArgs),
    /// Approve an account to use credits from another acccount.
    Approve(ApproveArgs),
    /// Revoke an account from using credits from another acccount.
    Revoke(RevokeArgs),
    /// Sponsor related commands.
    #[command(subcommand)]
    Sponsor(SponsorCommands),
}

#[derive(Clone, Debug, Subcommand)]
enum SponsorCommands {
    /// Set account default credit sponsor for gas fees.
    /// This will have no effect on gas fees if the required credit approval does not exist.
    Set(SetSponsorArgs),
    /// Unset account default credit sponsor for gas fees.
    Unset(UnsetSponsorArgs),
}

#[derive(Clone, Debug, Args)]
struct StatsArgs {
    #[command(flatten)]
    address: AddressArgs,
}

#[derive(Clone, Debug, Args)]
struct BalanceArgs {
    #[command(flatten)]
    address: AddressArgs,
}

#[derive(Clone, Debug, Args)]
struct BuyArgs {
    /// Wallet private key (ECDSA, secp256k1) for signing transactions.
    #[arg(short, long, env = "HOKU_PRIVATE_KEY", value_parser = parse_secret_key)]
    private_key: SecretKey,
    /// The recipient account address. If not present, the signer address is used.
    #[arg(long, value_parser = parse_address)]
    to: Option<Address>,
    /// The amount of FIL to spend.
    #[arg(value_parser = parse_token_amount)]
    amount: TokenAmount,
    /// Broadcast mode for the transaction.
    #[arg(short, long, value_enum, env = "HOKU_BROADCAST_MODE", default_value_t = BroadcastMode::Commit)]
    broadcast_mode: BroadcastMode,
    #[command(flatten)]
    tx_args: TxArgs,
}

#[derive(Clone, Debug, Args)]
struct ApproveArgs {
    /// Wallet private key (ECDSA, secp256k1) for signing transactions.
    #[arg(short, long, env = "HOKU_PRIVATE_KEY", value_parser = parse_secret_key)]
    private_key: SecretKey,
    /// The receiver account address.
    #[arg(long, value_parser = parse_address)]
    to: Address,
    /// Restrict the approval to one or more caller address, e.g., a bucket.
    /// The receiver will only be able to use the approval via a caller contract.
    /// If not set, any caller is allowed.
    #[arg(long, value_parser = parse_address)]
    caller: Option<HashSet<Address>>,
    /// Credit approval limit.
    /// If specified, the approval becomes invalid once the committed credits reach the
    /// specified limit.
    #[arg(long, value_parser = parse_credit_amount)]
    limit: Option<BigUint>,
    /// Credit approval time-to-live epochs.
    /// If specified, the approval becomes invalid after this duration.
    #[arg(long)]
    ttl: Option<ChainEpoch>,
    /// Broadcast mode for the transaction.
    #[arg(short, long, value_enum, env = "HOKU_BROADCAST_MODE", default_value_t = BroadcastMode::Commit)]
    broadcast_mode: BroadcastMode,
    #[command(flatten)]
    tx_args: TxArgs,
}

#[derive(Clone, Debug, Args)]
struct RevokeArgs {
    /// Wallet private key (ECDSA, secp256k1) for signing transactions.
    #[arg(short, long, env = "HOKU_PRIVATE_KEY", value_parser = parse_secret_key)]
    private_key: SecretKey,
    /// The receiver account address.
    #[arg(long, value_parser = parse_address)]
    to: Address,
    /// Revoke the approval for the caller address.
    /// The address must be part of the existing caller allowlist.
    #[arg(long, value_parser = parse_address)]
    caller: Option<Address>,
    /// Broadcast mode for the transaction.
    #[arg(short, long, value_enum, env = "HOKU_BROADCAST_MODE", default_value_t = BroadcastMode::Commit)]
    broadcast_mode: BroadcastMode,
    #[command(flatten)]
    tx_args: TxArgs,
}

#[derive(Clone, Debug, Args)]
struct SetSponsorArgs {
    /// Wallet private key (ECDSA, secp256k1) for signing transactions.
    #[arg(short, long, env = "HOKU_PRIVATE_KEY", value_parser = parse_secret_key)]
    private_key: SecretKey,
    /// Credit sponsor address.
    #[arg(value_parser = parse_address)]
    sponsor: Address,
    /// Broadcast mode for the transaction.
    #[arg(short, long, value_enum, env = "HOKU_BROADCAST_MODE", default_value_t = BroadcastMode::Commit)]
    broadcast_mode: BroadcastMode,
    #[command(flatten)]
    tx_args: TxArgs,
}

#[derive(Clone, Debug, Args)]
struct UnsetSponsorArgs {
    /// Wallet private key (ECDSA, secp256k1) for signing transactions.
    #[arg(short, long, env = "HOKU_PRIVATE_KEY", value_parser = parse_secret_key)]
    private_key: SecretKey,
    /// Broadcast mode for the transaction.
    #[arg(short, long, value_enum, env = "HOKU_BROADCAST_MODE", default_value_t = BroadcastMode::Commit)]
    broadcast_mode: BroadcastMode,
    #[command(flatten)]
    tx_args: TxArgs,
}

/// Credit commands handler.
pub async fn handle_credit(cfg: NetworkConfig, args: &CreditArgs) -> anyhow::Result<()> {
    let provider = JsonRpcProvider::new_http(cfg.rpc_url, None, None)?;

    match &args.command {
        CreditCommands::Stats(args) => {
            let stats = Credits::stats(&provider, args.address.height).await?;
            print_json(&json!(stats))
        }
        CreditCommands::Balance(args) => {
            let address = get_address(args.address.clone(), &cfg.subnet_id)?;
            let balance = Credits::balance(&provider, address, args.address.height).await?;
            print_json(&json!(balance))
        }
        CreditCommands::Buy(args) => {
            let broadcast_mode = args.broadcast_mode.get();
            let TxParams {
                gas_params,
                sequence,
            } = args.tx_args.to_tx_params();

            let mut signer = Wallet::new_secp256k1(
                args.private_key.clone(),
                AccountKind::Ethereum,
                cfg.subnet_id,
            )?;
            signer.set_sequence(sequence, &provider).await?;

            let to = args.to.unwrap_or(signer.address());
            let tx = Credits::buy(
                &provider,
                &mut signer,
                to,
                args.amount.clone(),
                BuyOptions {
                    broadcast_mode,
                    gas_params,
                },
            )
            .await?;

            print_json(&tx)
        }
        CreditCommands::Approve(args) => {
            let broadcast_mode = args.broadcast_mode.get();
            let TxParams {
                gas_params,
                sequence,
            } = args.tx_args.to_tx_params();

            let mut signer = Wallet::new_secp256k1(
                args.private_key.clone(),
                AccountKind::Ethereum,
                cfg.subnet_id,
            )?;
            signer.set_sequence(sequence, &provider).await?;

            let from = signer.address();
            let tx = Credits::approve(
                &provider,
                &mut signer,
                from,
                args.to,
                ApproveOptions {
                    caller: args.caller.clone(),
                    limit: args.limit.clone(),
                    ttl: args.ttl,
                    broadcast_mode,
                    gas_params,
                },
            )
            .await?;

            print_json(&tx)
        }
        CreditCommands::Revoke(args) => {
            let broadcast_mode = args.broadcast_mode.get();
            let TxParams {
                gas_params,
                sequence,
            } = args.tx_args.to_tx_params();

            let mut signer = Wallet::new_secp256k1(
                args.private_key.clone(),
                AccountKind::Ethereum,
                cfg.subnet_id,
            )?;
            signer.set_sequence(sequence, &provider).await?;

            let from = signer.address();
            let tx = Credits::revoke(
                &provider,
                &mut signer,
                from,
                args.to,
                RevokeOptions {
                    caller: args.caller,
                    broadcast_mode,
                    gas_params,
                },
            )
            .await?;

            print_json(&tx)
        }
        CreditCommands::Sponsor(cmd) => match cmd {
            SponsorCommands::Set(args) => {
                let broadcast_mode = args.broadcast_mode.get();
                let TxParams {
                    gas_params,
                    sequence,
                } = args.tx_args.to_tx_params();

                let mut signer = Wallet::new_secp256k1(
                    args.private_key.clone(),
                    AccountKind::Ethereum,
                    subnet_id,
                )?;
                signer.set_sequence(sequence, &provider).await?;

                let from = signer.address();
                let tx = Credits::set_sponsor(
                    &provider,
                    &mut signer,
                    from,
                    Some(args.sponsor),
                    SetSponsorOptions {
                        broadcast_mode,
                        gas_params,
                    },
                )
                .await?;

                print_json(&tx)
            }
            SponsorCommands::Unset(args) => {
                let broadcast_mode = args.broadcast_mode.get();
                let TxParams {
                    gas_params,
                    sequence,
                } = args.tx_args.to_tx_params();

                let mut signer = Wallet::new_secp256k1(
                    args.private_key.clone(),
                    AccountKind::Ethereum,
                    subnet_id,
                )?;
                signer.set_sequence(sequence, &provider).await?;

                let from = signer.address();
                let tx = Credits::set_sponsor(
                    &provider,
                    &mut signer,
                    from,
                    None,
                    SetSponsorOptions {
                        broadcast_mode,
                        gas_params,
                    },
                )
                .await?;

                print_json(&tx)
            }
        },
    }
}<|MERGE_RESOLUTION|>--- conflicted
+++ resolved
@@ -15,13 +15,9 @@
     json_rpc::JsonRpcProvider,
     util::{parse_address, parse_credit_amount, parse_token_amount},
 };
-<<<<<<< HEAD
-use hoku_sdk::credits::{ApproveOptions, BuyOptions, Credits, RevokeOptions, SetSponsorOptions};
-=======
->>>>>>> f4fe9e1f
 use hoku_sdk::TxParams;
 use hoku_sdk::{
-    credits::{ApproveOptions, BuyOptions, Credits, RevokeOptions},
+    credits::{ApproveOptions, BuyOptions, Credits, RevokeOptions, SetSponsorOptions},
     network::NetworkConfig,
 };
 use hoku_signer::{key::parse_secret_key, AccountKind, Signer, Wallet};
@@ -282,7 +278,7 @@
                 let mut signer = Wallet::new_secp256k1(
                     args.private_key.clone(),
                     AccountKind::Ethereum,
-                    subnet_id,
+                    cfg.subnet_id,
                 )?;
                 signer.set_sequence(sequence, &provider).await?;
 
@@ -311,7 +307,7 @@
                 let mut signer = Wallet::new_secp256k1(
                     args.private_key.clone(),
                     AccountKind::Ethereum,
-                    subnet_id,
+                    cfg.subnet_id,
                 )?;
                 signer.set_sequence(sequence, &provider).await?;
 
