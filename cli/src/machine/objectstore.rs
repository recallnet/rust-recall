--- conflicted
+++ resolved
@@ -10,8 +10,8 @@
 use fendermint_vm_message::query::FvmQueryHeight;
 use fvm_shared::address::Address;
 use serde_json::{json, Value};
-use std::collections::HashMap;
 use tendermint_rpc::Url;
+use tokio::fs::File;
 use tokio::io::{self};
 
 use adm_provider::{
@@ -63,10 +63,11 @@
     /// Allow public write access to the object store.
     #[arg(long, default_value_t = false)]
     public_write: bool,
+    /// User-defined metadata.
+    #[arg(short, long, value_parser = parse_metadata)]
+    metadata: Vec<(String, String)>,
     #[command(flatten)]
     tx_args: TxArgs,
-    #[arg(short, long, value_parser = parse_metadata)]
-    metadata: Vec<(String, String)>,
 }
 
 #[derive(Clone, Debug, Parser)]
@@ -340,11 +341,7 @@
                 .objects
                 .iter()
                 .map(|(key_bytes, object)| {
-<<<<<<< HEAD
-                    let key = core::str::from_utf8(&key_bytes).unwrap_or_default().to_string();
-=======
                     let key = core::str::from_utf8(key_bytes).unwrap_or_default().to_string();
->>>>>>> 4ed7c0a1
                     let cid = cid::Cid::try_from(object.cid.clone().0).unwrap_or_default();
                     let value = json!({"cid": cid.to_string(), "resolved": object.resolved, "size": object.size, "metadata": object.metadata});
                     json!({"key": key, "value": value})
