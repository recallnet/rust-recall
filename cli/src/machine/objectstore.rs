--- conflicted
+++ resolved
@@ -19,14 +19,10 @@
     json_rpc::JsonRpcProvider,
     util::{parse_address, parse_metadata, parse_query_height, parse_token_amount},
 };
-<<<<<<< HEAD
-use adm_sdk::credits::{BuyOptions, Credits};
-use adm_sdk::machine::objectstore::{AddOptions, DeleteOptions, GetOptions};
-use adm_sdk::{
-=======
+
+use hoku_sdk::credits::{BuyOptions, Credits};
 use hoku_sdk::machine::objectstore::{AddOptions, DeleteOptions, GetOptions};
 use hoku_sdk::{
->>>>>>> 90b86275
     machine::{
         objectstore::{ObjectStore, QueryOptions},
         Machine,
